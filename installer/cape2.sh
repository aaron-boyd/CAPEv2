--- conflicted
+++ resolved
@@ -747,20 +747,12 @@
     pip3 install ./yara-python
     rm -r yara-python
 
-<<<<<<< HEAD
-    # Remove the yara-python directory after installing it to avoid permission issues if
-    if [ -d "/opt/CAPEv2/" ]; then
-        cd /opt/CAPEv2/; sudo -u cape poetry run extra/poetry_yara_installer.sh
-    fi
-
-=======
     if id "cape" >/dev/null 2>&1; then
         cd /opt/CAPEv2/
         sudo -u cape poetry run extra/poetry_yara_installer.sh
         cd -
     fi
     rm -r yara-python
->>>>>>> ae2577d4
 }
 
 function install_mongo(){
