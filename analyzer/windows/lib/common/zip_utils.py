--- conflicted
+++ resolved
@@ -270,7 +270,6 @@
     return os.listdir(extract_path)
 
 
-<<<<<<< HEAD
 def get_interesting_files(file_names):
     """
     Using a regular expression that matches interesting file extensions, return interesting files
@@ -296,7 +295,9 @@
             upload_to_host(file_path, filename, metadata=Path(entry).name, duplicated=False)
         except Exception as e:
             log.warning(f"Couldn't upload file {Path(entry).name} to host {e}")
-=======
+
+            
+            
 def attempt_multiple_passwords(options: dict, password: str) -> bool:
     """Does the user want us to try multiple passwords?"""
     enable_multi_password = options.get("enable_multi_password", "")
@@ -307,4 +308,3 @@
             return True
 
     return False
->>>>>>> bd53b494
